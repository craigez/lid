#!/usr/bin/env python

from distutils.core import setup

setup(name='license_identifier',
            version='1.0',
            description='Scans a file or folder for predefined licenses',
            author='Peter Shin',
            author_email='phshin@qti.qualcomm.com',
            url='https://www.python.org/sigs/distutils-sig/',
            packages=['license_identifier'],
<<<<<<< HEAD
            package_data={'license_identifier': [
                '../data/license_dir/*.txt',
                '../data/license_dir/custom/*.txt']},
            scripts=['bin/license_identifier'],
            install_requires=[
                'future',
                'rdflib'],
=======
            package_data={'license_identifier': ['data/license_n_gram_lib.pickle']}
>>>>>>> 428a0237
           )<|MERGE_RESOLUTION|>--- conflicted
+++ resolved
@@ -9,15 +9,12 @@
             author_email='phshin@qti.qualcomm.com',
             url='https://www.python.org/sigs/distutils-sig/',
             packages=['license_identifier'],
-<<<<<<< HEAD
             package_data={'license_identifier': [
+                'data/license_n_gram_lib.pickle',
                 '../data/license_dir/*.txt',
                 '../data/license_dir/custom/*.txt']},
             scripts=['bin/license_identifier'],
             install_requires=[
                 'future',
                 'rdflib'],
-=======
-            package_data={'license_identifier': ['data/license_n_gram_lib.pickle']}
->>>>>>> 428a0237
            )